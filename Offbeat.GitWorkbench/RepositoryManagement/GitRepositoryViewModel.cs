﻿using System;
using System.Collections.Generic;
using System.Collections.ObjectModel;
using System.IO;
using System.Linq;
using System.Reactive.Linq;
using System.Threading.Tasks;
using Caliburn.Micro;
using Gemini.Framework;
using Gemini.Framework.Commands;
using Gemini.Framework.Threading;
using LibGit2Sharp;
using NLog;
using Offbeat.GitWorkbench.Common;
using Action = System.Action;
using LogManager = NLog.LogManager;
using System.Windows;

namespace Offbeat.GitWorkbench.RepositoryManagement
{
	public class GitRepositoryViewModel : Document, ICommandHandler<CheckoutRevisionCommandDefinition>
	{
		private static ILogger logger = LogManager.GetCurrentClassLogger();
		public string Path { get; }
		private ICommitLogEntryViewModel selectedRevision;
		private double? detailsViewHeight;
		private IRepositoryView view;

		public GitRepositoryViewModel(string path, string repositoryName)
		{
			this.Path = path;

			DisplayName = repositoryName;

			CopyHash = new RelayCommand((item) => {
				var rev = item as RevisionViewModel;
				if (rev != null)
				{
					Clipboard.SetText(rev.Hash);
				}
			},
			(item) =>
			{
				return item is RevisionViewModel;
			});
		}

<<<<<<< HEAD
		public RelayCommand CopyHash { get; }

		public bool Loading
		{
			get { return loading; }
			set
			{
				if (value == loading)
				{
					return;
				}
				loading = value;
				NotifyOfPropertyChange();
			}
		}

=======
>>>>>>> bfd55d1c
		protected override void OnViewAttached(object view, object context) {
			base.OnViewAttached(view, context);

			this.view = view as IRepositoryView;
		}

		protected override async void OnActivate()
		{
			base.OnActivate();

			await EnsureInitialized();

			if (Repository.Info.CurrentOperation != CurrentOperation.None) {
				BusyIndicatorText = $"Waiting for external Git operation to complete ({Repository.Info.CurrentOperation}).";
			}

			if (Repository != null) {
				StartWatcher();
			}
		}

		async Task ICommandHandler<CheckoutRevisionCommandDefinition>.Run(Command command)
		{
			var rev = (RevisionViewModel) SelectedRevision;

			await CheckoutRevisionAsync(rev);
		}

		void ICommandHandler<CheckoutRevisionCommandDefinition>.Update(Command command)
		{
			command.Enabled = SelectedRevision is RevisionViewModel;
		}

		private Task RunBlockingAsync(string busyIndicatorText, Action action)
		{
			return RunBlockingAsync(busyIndicatorText, () => Task.Run(action));
		}

		private async Task RunBlockingAsync(string busyIndicatorText, Func<Task> action)
		{
			BusyIndicatorText = busyIndicatorText;
			try
			{
				await action();
			}
			finally
			{
				BusyIndicatorText = null;
			}
		}

		public string BusyIndicatorText
		{
			get => _busyIndicatorText;
			set
			{
				if (value == _busyIndicatorText)
				{
					return;
				}
				_busyIndicatorText = value;
				NotifyOfPropertyChange();
			}
		}

		private bool isInitialized;
		private FileSystemWatcher watcher;
		private UncommittedChangesViewModel uncommitted;
		private RevisionViewModel baseRevision;

		private async Task EnsureInitialized() {
			if (isInitialized) {
				return;
			}


			await RunBlockingAsync("Opening repository", async () => {
				Repository = await OpenRepositoryAsync();

				if (Repository != null && Repository.Info.CurrentOperation == CurrentOperation.None)
				{
					await LoadCommitsAsync();
				}
			});

			isInitialized = true;
		}

		private TimeSpan changeThreshold = TimeSpan.FromMilliseconds(300);
		private IDisposable changeSubscription;
		private string _busyIndicatorText;

		private void StartWatcher() {
			watcher = new FileSystemWatcher(Path) {
				IncludeSubdirectories = true
			};

			var changedObservable = Observable.FromEventPattern<FileSystemEventHandler, FileSystemEventArgs>(h => watcher.Changed += h, h => watcher.Changed -= h);
			var createdObservable = Observable.FromEventPattern<FileSystemEventHandler, FileSystemEventArgs>(h => watcher.Created += h, h => watcher.Created -= h);
			var deletedObservable = Observable.FromEventPattern<FileSystemEventHandler, FileSystemEventArgs>(h => watcher.Deleted += h, h => watcher.Deleted -= h);
			var renamedObservable = Observable.FromEventPattern<RenamedEventHandler, FileSystemEventArgs>(h => watcher.Renamed += h, h => watcher.Renamed -= h);

			changeSubscription = changedObservable
				.Concat(createdObservable)
				.Concat(deletedObservable)
				.Concat(renamedObservable)
				.Throttle(changeThreshold)
				.Subscribe(_ => RefreshRepositoryStatus());

			watcher.EnableRaisingEvents = true;
		}

		private void StopWatcher() {
			if (watcher == null) {
				return;
			}

			changeSubscription?.Dispose();

			watcher.EnableRaisingEvents = false;
			watcher.Dispose();
		}

		private void SuspendWatcher() {
			watcher.EnableRaisingEvents = false;
		}

		private void ResumeWatcher() {
			watcher.EnableRaisingEvents = true;
		}

		public override void TryClose(bool? dialogResult = null) {
			base.TryClose(dialogResult);

			if (dialogResult == true) {
				StopWatcher();
			}
		}

		private async void RefreshRepositoryStatus() {
			if (Repository.Info.CurrentOperation != CurrentOperation.None)
			{
				BusyIndicatorText = $"Waiting for external Git operation to complete ({Repository.Info.CurrentOperation}).";
				return;
			}

			BusyIndicatorText = null;

			logger.Trace($"Working directory was based on {uncommitted.ParentCommitId}. Current head is {Repository.Head.Tip.Id} ({Repository.Head.FriendlyName}).");
			if (uncommitted.ParentCommitId != Repository.Head.Tip.Id) {
				logger.Debug($"Refreshing entire commit tree");
				await LoadCommitsAsync();
				return;
			}

			logger.Debug($"Refreshing working directory status");
			await uncommitted.LoadWorkingDirectoryStatusAsync();
			if (baseRevision != null) {
				baseRevision.GraphEntry.IsCurrent = !uncommitted.HasContent;
				baseRevision.GraphEntry.IsFirst = !uncommitted.HasContent;
			}

			view?.Refresh();
		}

		public ICommitLogEntryViewModel SelectedRevision {
			get { return selectedRevision; }
			set {
				if (Equals(value, selectedRevision)) return;
				selectedRevision = value;
				NotifyOfPropertyChange();
			}
		}

		public double? DetailsViewHeight {
			get { return detailsViewHeight; }
			set {
				if (value.Equals(detailsViewHeight)) return;
				detailsViewHeight = value;
				NotifyOfPropertyChange();
			}
		}

		public BindableCollection<ICommitLogEntryViewModel> Commits { get; set; } = new BindableCollection<ICommitLogEntryViewModel>();

		private async Task LoadCommitsAsync()
		{
			uncommitted = new UncommittedChangesViewModel(Repository) {
				GraphEntry = GraphEntry.FromWorkingDirectory(Repository.Head.Tip)
			};
			await uncommitted.LoadWorkingDirectoryStatusAsync();

			var commitLogEntryViewModels = (await Task.Run(() => GetCommits(uncommitted))).ToList();
			commitLogEntryViewModels.Insert(0, uncommitted);

			var allRevisions = new ObservableCollection<ICommitLogEntryViewModel>(commitLogEntryViewModels);

			baseRevision = commitLogEntryViewModels.OfType<RevisionViewModel>()
				.First(c => c.RevisionId == uncommitted.ParentCommitId);

			baseRevision.GraphEntry.IsCurrent = !uncommitted.HasContent;
			baseRevision.GraphEntry.IsFirst = !uncommitted.HasContent;

			Commits.Clear();
			Commits.AddRange(allRevisions);
		}

		private IEnumerable<ICommitLogEntryViewModel> GetCommits(UncommittedChangesViewModel workingDirectory) {
			var branchHeads = Repository.Branches.ToLookup(b => b.Tip.Id, b => b.FriendlyName);
			var tags = Repository.Tags.ToLookup(b => b.Target.Id, b => b.FriendlyName);

			GraphEntry previous = workingDirectory.GraphEntry;
			var commitLog = Repository.Commits.QueryBy(new CommitFilter()
				{
					IncludeReachableFrom = Repository.Refs.Where(r => !r.CanonicalName.StartsWith("refs/stash")).ToList()
				})
				.OrderByDescending(c => c.Committer.When)
				.ThenByDescending(c => c.Author.When);

			foreach (var commit in commitLog) {
				var current = new RevisionViewModel(Repository) {
					RevisionId = commit.Id,
					Message = commit.MessageShort,
					Author = $"{commit.Author.Name} <{commit.Author.Email}>",
					Hash = commit.Sha,
					Created = commit.Author.When,
					Labels = branchHeads[commit.Id].Concat(tags[commit.Id]).ToList(),
					GraphEntry = GraphEntry.FromCommit(previous, commit)
				};

				yield return current;

				previous = current.GraphEntry;
			}
		}

		private async Task CheckoutRevisionAsync(RevisionViewModel rev)
		{
			
			await RunBlockingAsync($"Checking out {rev.FriendlyName}", async () =>
			{
				await Task.Run(() => {
					var commit = Repository.Lookup<Commit>(rev.FriendlyName);

					Commands.Checkout(Repository, commit, new CheckoutOptions() {});
				});

				await LoadCommitsAsync();
			});
		}

		public async void CheckoutRevision(object rev)
		{
			var revision = SelectedRevision as RevisionViewModel;
			if (revision != null)
			{
				await CheckoutRevisionAsync(revision);
			}
		}

		private Task<Repository> OpenRepositoryAsync()
		{
			return Task.Run(() =>
			{
				if (Repository.IsValid(Path))
				{
					return new Repository(Path);
				}
				return null;
			});
		}

		private Repository Repository { get; set; }
		public Guid RepositoryId { get; set; }

	}
}<|MERGE_RESOLUTION|>--- conflicted
+++ resolved
@@ -45,25 +45,8 @@
 			});
 		}
 
-<<<<<<< HEAD
 		public RelayCommand CopyHash { get; }
 
-		public bool Loading
-		{
-			get { return loading; }
-			set
-			{
-				if (value == loading)
-				{
-					return;
-				}
-				loading = value;
-				NotifyOfPropertyChange();
-			}
-		}
-
-=======
->>>>>>> bfd55d1c
 		protected override void OnViewAttached(object view, object context) {
 			base.OnViewAttached(view, context);
 
